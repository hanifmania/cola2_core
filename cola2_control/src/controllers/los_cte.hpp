--- conflicted
+++ resolved
@@ -98,14 +98,9 @@
     double e = -(current_state.pose.position.north - section.initial_position.x) * sin(alpha) +
                 (current_state.pose.position.east - section.initial_position.y) * cos(alpha);
 
-<<<<<<< HEAD
 	// Orthogonal projection
     double x_proj = section.initial_position.x + s * cos(alpha);
     double y_proj = section.initial_position.y + s * sin(alpha);
-=======
-    double beta = atan2(current_state.velocity.linear.y, current_state.velocity.linear.x);
-    if (current_state.velocity.linear.x < 0.05) beta = 0.0;  // Check for low velocity (beta could take any value)
->>>>>>> 3fe7f9bd
 
 	// Compute lookahead distance (los_delta). It is always positive
     double delta = 0.0;
@@ -144,7 +139,7 @@
     double beta_low_speed = 0.25;
     double beta_high_speed = 0.5;
     //self.parameters.sparus_los.sway_correction is true was defined in old param list
-    bool sway_correction = true;
+    bool sway_correction = true; //TODO
     double beta_factor;
     if (sway_correction)
     {
@@ -163,7 +158,7 @@
     //desired_yaw = cola2::util::normalizeAngle(alpha + atan2(-e, _config.delta) - beta); //TODO
     desired_yaw = cola2::util::normalizeAngle(atan2(LOSY, LOSX) - beta_factor * beta);
 
-    // Define current z according to altitude_mde
+    // define current z according to altitude_mode
     double current_z = current_state.pose.position.depth;
     if (section.altitude_mode) current_z = current_state.pose.altitude;
 
